--- conflicted
+++ resolved
@@ -152,16 +152,11 @@
   });
 };
 
-<<<<<<< HEAD
-
-TuyaDevice.prototype._destroy = function () {
-=======
 /**
 * Breaks connection to device and destroys socket.
 * @returns {True}
 */
 TuyaDevice.prototype.destroy = function () {
->>>>>>> 1342e988
   this.client.end();
   this.client.destroy();
   return true;
