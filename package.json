--- conflicted
+++ resolved
@@ -39,15 +39,6 @@
   "dependencies": {
     "debug": "4.1.1",
     "p-retry": "4.1.0",
-<<<<<<< HEAD
-    "p-timeout": "3.0.0"
-  },
-  "devDependencies": {
-    "@tuyapi/stub": "0.1.2",
-    "ava": "1.4.1",
-    "clone": "2.1.2",
-    "coveralls": "3.0.3",
-=======
     "p-timeout": "3.1.0"
   },
   "devDependencies": {
@@ -56,7 +47,6 @@
     "clone": "2.1.2",
     "coveralls": "3.0.3",
     "delay": "4.2.0",
->>>>>>> d269006f
     "documentation": "9.3.1",
     "nyc": "13.3.0",
     "xo": "0.24.0"
